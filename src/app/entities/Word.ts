--- conflicted
+++ resolved
@@ -35,16 +35,11 @@
   /** Direction multiplier for movement (1 = right, -1 = left) */
   private directionMultiplier: number = -1;
 
-<<<<<<< HEAD
   /** Whether this is a player message (moves right) */
   private isPlayerMessage: boolean = false;
 
-  constructor(text: string, speed?: number) {
-=======
   constructor(text: string, speed?: number, author?: string) {
-
-  // constructor(text: string, speed?: number) {
->>>>>>> 3d7d18e4
+    // constructor(text: string, speed?: number) {
     super();
 
     this.targetText = text.toLowerCase();
@@ -65,7 +60,7 @@
         senderNameSize: 20,
       },
     );
-    
+
     // Center the bubble by positioning it
     this.messageBubble.x = -this.messageBubble.bubbleWidth * 0.5;
     this.messageBubble.y = -this.messageBubble.bubbleHeight * 0.5;
