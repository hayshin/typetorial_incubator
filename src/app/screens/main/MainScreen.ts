--- conflicted
+++ resolved
@@ -23,12 +23,11 @@
 import { TypingTextDisplay } from "../../ui/TypingTextDisplay";
 import { GameOverScreen } from "../gameover/GameOverScreen";
 import { LevelIntroScreen } from "../levels/LevelIntroScreen";
-<<<<<<< HEAD
 import { GameConstants } from "../../data/GameConstants";
 import { Mentor } from "../../entities/Mentor";
-=======
-import { VictoryScreen } from "../victory/VictoryScreen";
->>>>>>> 574897c5
+
+// import { VictoryScreen } from "../victory/VictoryScreen";
+
 
 /** The screen that holds the app */
 export class MainScreen extends Container {
