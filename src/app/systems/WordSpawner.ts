--- conflicted
+++ resolved
@@ -127,11 +127,9 @@
     const speed = this.getSpeedForDifficulty();
     const word = new Word(messageEntry.text, speed, messageEntry.author);
 
-<<<<<<< HEAD
-=======
+
     // const word = new Word(messageEntry.text, speed);
 
->>>>>>> 574897c5
     // Set spawn position based on level and author
     const spawnPosition = this.getSpawnPosition(messageEntry);
     word.x = spawnPosition.x;
