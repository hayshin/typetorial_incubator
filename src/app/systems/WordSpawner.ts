--- conflicted
+++ resolved
@@ -1,10 +1,6 @@
 import type { Container } from "pixi.js";
 import { GameState } from "../core/GameState";
 import { GameConstants } from "../data/GameConstants";
-<<<<<<< HEAD
-=======
-import { Level3TextManager } from "../data/Level3TextManager";
->>>>>>> 6e9ca2cd
 import {
   MessageDictionary,
   type MessageEntry,
@@ -110,11 +106,11 @@
     this.updateLevelProgress();
 
     const speed = this.getSpeedForDifficulty();
-<<<<<<< HEAD
+
     const word = new Word(messageEntry.text, speed, messageEntry.author);
-=======
-    const word = new Word(messageEntry.text, speed);
->>>>>>> 6e9ca2cd
+
+    // const word = new Word(messageEntry.text, speed);
+
 
     // Set spawn position based on level and author
     const spawnPosition = this.getSpawnPosition(messageEntry);
@@ -390,20 +386,7 @@
     if (currentLevel === 1 || currentLevel === 2) {
       // Get all messages for current level
       const levelMessages = MessageDictionary.getMessagesByLevel(currentLevel);
-<<<<<<< HEAD
-      // For testing: only use the first 2 messages from each level
-      // this.remainingMessages = levelMessages.slice(0, 2);
       this.remainingMessages = levelMessages;
-=======
-
-      // Shuffle the messages for randomness
-      const shuffledMessages = [...levelMessages].sort(
-        () => Math.random() - 0.5,
-      );
-
-      // For testing: only use the first 2 messages from shuffled array
-      this.remainingMessages = shuffledMessages.slice(0, 2);
->>>>>>> 6e9ca2cd
       this.totalMessages = this.remainingMessages.length;
 
       console.log(
@@ -413,12 +396,9 @@
         this.remainingMessages.map((msg) => msg.text),
       );
     } else if (currentLevel === 3) {
-      // Level 3 uses boss battle texts
-      const bossText = Level3TextManager.getRandomText();
-      console.log("WordSpawner - Level 3 boss text:", bossText.text);
-      // For level 3, we don't use remainingMessages the same way
+      // Level 3 - for now, use empty messages
       this.remainingMessages = [];
-      this.totalMessages = 1; // One boss text to complete
+      this.totalMessages = 0;
     } else {
       // Fallback
       this.remainingMessages = [];
@@ -443,12 +423,6 @@
    */
   private handleLevelComplete(): void {
     const currentLevel = GameState.getCurrentLevel();
-<<<<<<< HEAD
-    const nextLevel = (currentLevel + 1) as 1 | 2 | 3;
-
-    if (this.onLevelAdvance) {
-      this.onLevelAdvance(nextLevel);
-=======
     console.log(
       "WordSpawner - handleLevelComplete, currentLevel:",
       currentLevel,
@@ -465,7 +439,6 @@
       if (this.onLevelAdvance) {
         this.onLevelAdvance(nextLevel);
       }
->>>>>>> 6e9ca2cd
     }
   }
 
@@ -493,22 +466,7 @@
   }
 
   /**
-<<<<<<< HEAD
    * Destroy the spawner
-=======
-   * Get current boss text for level 3
-   */
-  public getCurrentBossText(): string {
-    const currentLevel = GameState.getCurrentLevel();
-    if (currentLevel === 3) {
-      return Level3TextManager.getRandomText().text;
-    }
-    return "";
-  }
-
-  /**
-   * Cleanup - remove all words and stop spawning
->>>>>>> 6e9ca2cd
    */
   public destroy(): void {
     this.clearAllWords();
